--- conflicted
+++ resolved
@@ -93,20 +93,17 @@
       default: 0,
     },
 
-<<<<<<< HEAD
-    bottleReturnSize: [{ type: String }],
-  
     isInvoiced: {
       type: Boolean,
       default: false,
     },
-=======
+
     bottleReturnSize:[
       {
         type: String,
       }
     ]
->>>>>>> 6251e1a0
+
 
     // wantToPay: {
     //   type: Boolean,
