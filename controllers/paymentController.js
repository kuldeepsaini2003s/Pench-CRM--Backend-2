--- conflicted
+++ resolved
@@ -827,10 +827,7 @@
     });
   }
 };
-<<<<<<< HEAD
-=======
-
->>>>>>> 0c279cb7
+
 // ✅ Get Only Pending (Unpaid) Payments Count
 const getPendingPaymentsCount = async (req, res) => {
   try {
