const Customer = require("../models/customerModel");
const CustomerOrders = require("../models/customerOrderModel"); // daily orders
const Payment = require("../models/paymentModel");
const Invoice = require("../models/customerInvoicesModel");
const DeliveryBoy = require("../models/deliveryBoyModel");
const Razorpay = require("razorpay");
const { formatDateToDDMMYYYY } = require("../utils/parsedDateAndDay");
const razorpay = new Razorpay({
  key_id: process.env.RAZORPAY_KEY_ID,
  key_secret: process.env.RAZORPAY_KEY_SECRET,
});

// ✅ Create Payment for Customer
const createPaymentForCustomer = async (req, res) => {
  try {
    const { customerId } = req.params;
    const { wantToPay, paymentMethod, paidAmount } = req.body;

    // 🔍 Find customer
    const customer = await Customer.findById(customerId);
    if (!customer) {
      return res
        .status(404)
        .json({ success: false, message: "Customer not found" });
    }

    if (!wantToPay) {
      return res.status(400).json({
        success: false,
        message: "wantToPay must be true to create a payment",
      });
    }

    if (!paymentMethod || !["Online", "COD"].includes(paymentMethod)) {
      return res
        .status(400)
        .json({ success: false, message: "Invalid paymentMethod" });
    }

    if (!paidAmount || paidAmount <= 0) {
      return res
        .status(400)
        .json({ success: false, message: "Provide a valid paidAmount" });
    }

    // ✅ Fetch all delivered orders (oldest first)
    const allOrders = await CustomerOrders.find({
      customer: customerId,
      status: "Delivered",
    }).sort({ createdAt: 1 });
    const totalAmount = allOrders.reduce(
      (sum, order) => sum + (order.totalAmount || 0),
      0
    );

    if (paidAmount > totalAmount) {
      return res.status(400).json({
        success: false,
        message: `Paid amount cannot exceed total amount (${totalAmount})`,
      });
    }

    let paymentDocData = {
      customer: customerId,
      totalAmount,
      paidAmount: 0,
      balanceAmount: totalAmount,
      carryForwardBalance: 0,
      paidDates: [formatDateToDDMMYYYY(new Date())],
      paymentMethod,
      paymentStatus: "Unpaid",
    };

    // ✅ Online payment: generate Razorpay link
    if (paymentMethod === "Online") {
      try {
        const paymentLink = await razorpay.paymentLink.create({
          amount: Math.round(paidAmount * 100), // paise me bhejna hai
          currency: "INR",
          description: `Payment of ₹${paidAmount} for ${customer.name}`,
          customer: {
            name: customer.name,
            email: customer.email || "test@example.com",
            contact: String(customer.phoneNumber),
          },
          callback_url: `${process.env.BASE_URL}/api/payment/verifyPayment?customerId=${customerId}`,
          callback_method: "get",
        });

        paymentDocData.razorpayLinkId = paymentLink.id;
        paymentDocData.razorpayLinkStatus = paymentLink.status;
        paymentDocData.razorpayLinkUrl = paymentLink.short_url; // ✅ actual clickable link
      } catch (err) {
        console.error("Razorpay error:", err);
        return res.status(500).json({
          success: false,
          message: "Failed to create Razorpay link",
          error: err.message,
        });
      }
    }

    // ✅ COD / confirmed payment: allocate paidAmount to orders
    if (paymentMethod === "COD") {
      let remainingAmount = paidAmount;

      for (const order of allOrders) {
        if (remainingAmount <= 0) break;

        if (remainingAmount >= order.totalAmount) {
          // Full payment for this order
          await CustomerOrders.findByIdAndUpdate(order._id, {
            $set: {
              paymentStatus: "Paid",
              paymentMethod,
              paidAmount: order.totalAmount,
            },
          });
          remainingAmount -= order.totalAmount;
          paymentDocData.paidAmount += order.totalAmount;
        } else {
          // Partial payment for this order
          await CustomerOrders.findByIdAndUpdate(order._id, {
            $set: {
              paymentStatus: "Partially Paid",
              paymentMethod,
              paidAmount: remainingAmount,
            },
          });
          paymentDocData.paidAmount += remainingAmount;
          paymentDocData.carryForwardBalance = remainingAmount; // ✅ remainder tracked
          remainingAmount = 0;
        }
      }

      paymentDocData.balanceAmount = totalAmount - paymentDocData.paidAmount;
      paymentDocData.paymentStatus =
        paymentDocData.balanceAmount === 0
          ? "Paid"
          : paymentDocData.paidAmount > 0
          ? "Partially Paid"
          : "Unpaid";
    }

    // ✅ Save Payment doc
    const paymentDoc = new Payment(paymentDocData);
    await paymentDoc.save();

    // ✅ Convert to plain object & hide razorpayLinkUrl inside `payment`
    const paymentObj = paymentDoc.toObject();
    delete paymentObj.razorpayLinkUrl;

    // ✅ Update Customer
    customer.amountPaidTillDate += paymentDoc.paidAmount;
    customer.amountDue = totalAmount - customer.amountPaidTillDate;
    customer.paymentStatus =
      customer.amountPaidTillDate < totalAmount ? "Partially Paid" : "Paid";
    await customer.save();

    res.status(200).json({
      success: true,
      message: "Payment recorded successfully",
      payment: paymentObj,
      ...(paymentMethod === "Online" && {
        paymentUrl: paymentDoc.razorpayLinkUrl,
      }), // ✅ clickable link
    });
  } catch (error) {
    console.error("createPaymentForCustomer Error:", error);
    res.status(500).json({
      success: false,
      message: "Error creating payment",
      error: error.message,
    });
  }
};

// ✅ New Verify Payment Code
const verifyPayment = async (req, res) => {
  try {
    const {
      razorpay_payment_id,
      razorpay_payment_link_id,
      razorpay_payment_link_status,
      customerId, // from query string
    } = req.query;

    if (!razorpay_payment_id || !razorpay_payment_link_id || !customerId) {
      return res.status(400).json({
        success: false,
        message: "Invalid payment verification request",
      });
    }

    // 🔍 Find payment record by link ID
    const paymentDoc = await Payment.findOne({
      customer: customerId,
      razorpayLinkId: razorpay_payment_link_id,
    });

    if (!paymentDoc) {
      return res.status(404).json({
        success: false,
        message: "Payment record not found for this link",
      });
    }

    // ✅ Fetch payment details from Razorpay
    const payment = await razorpay.payments.fetch(razorpay_payment_id);
    const paidAmount = payment.amount / 100; // paise → INR

    if (!paidAmount || paidAmount <= 0) {
      return res.status(400).json({
        success: false,
        message: "Invalid payment amount",
      });
    }

    // ✅ Allocate paidAmount to orders (oldest first)
    const allOrders = await CustomerOrders.find({
      customer: customerId,
      status: "Delivered",
    }).sort({ createdAt: 1 });

    let remainingAmount = paidAmount;
    let totalPaidNow = 0;

    for (const order of allOrders) {
      if (remainingAmount <= 0) break;

      if (remainingAmount >= order.totalAmount) {
        // Full payment for this order
        await CustomerOrders.findByIdAndUpdate(order._id, {
          $set: {
            paymentStatus: "Paid",
            paymentMethod: "Online",
            paidAmount: order.totalAmount,
          },
        });
        remainingAmount -= order.totalAmount;
        totalPaidNow += order.totalAmount;
      } else {
        // Partial payment for this order
        await CustomerOrders.findByIdAndUpdate(order._id, {
          $set: {
            paymentStatus: "Partially Paid",
            paymentMethod: "Online",
            paidAmount: remainingAmount,
          },
        });
        totalPaidNow += remainingAmount;
        remainingAmount = 0;
      }
    }

    // ✅ Update Payment document
    paymentDoc.paidAmount += totalPaidNow;
    paymentDoc.balanceAmount = paymentDoc.totalAmount - paymentDoc.paidAmount;
    paymentDoc.razorpayPaymentId = razorpay_payment_id;
    paymentDoc.razorpayLinkStatus = razorpay_payment_link_status;

    if (paymentDoc.paidAmount < paymentDoc.totalAmount) {
      paymentDoc.paymentStatus = "Partially Paid";
    } else {
      paymentDoc.paymentStatus = "Paid";
      paymentDoc.balanceAmount = 0;
    }
    await paymentDoc.save();

    // ✅ Update Customer document
    const customer = await Customer.findById(customerId);
    if (customer) {
      customer.amountPaidTillDate += totalPaidNow; // 🔥 increment not overwrite
      customer.amountDue = paymentDoc.totalAmount - customer.amountPaidTillDate;
      customer.paymentStatus =
        customer.amountDue > 0 ? "Partially Paid" : "Paid";
      await customer.save();
    }

    return res.status(200).json({
      success: true,
      message: "Payment verified successfully",
      paymentDetails: {
        paidAmount: totalPaidNow,
        totalPaid: paymentDoc.paidAmount,
        balance: paymentDoc.balanceAmount,
        status: paymentDoc.paymentStatus,
      },
      payment: paymentDoc,
    });
  } catch (error) {
    console.error("verifyPayment Error:", error);
    return res.status(500).json({
      success: false,
      message: "Error verifying payment",
      error: error.message,
    });
  }
};

//✅ Make Payment for Balance
const makePaymentForBalance = async (req, res) => {
  try {
    const { customerId } = req.params;
    const { payAmount } = req.body;

    // 🔍 Validate Razorpay credentials & BASE_URL
    if (!process.env.RAZORPAY_KEY_ID || !process.env.RAZORPAY_KEY_SECRET) {
      return res.status(500).json({
        success: false,
        message:
          "Razorpay configuration missing. Please check environment variables.",
      });
    }
    if (!process.env.BASE_URL) {
      return res.status(500).json({
        success: false,
        message: "BASE_URL environment variable is not configured.",
      });
    }

    // 🔍 Find existing unpaid/partial payment record
    const paymentDoc = await Payment.findOne({
      customer: customerId,
      paymentStatus: { $in: ["Unpaid", "Partially Paid"] },
    }).populate("customer");

    if (!paymentDoc) {
      return res.status(404).json({
        success: false,
        message: "No pending balance found for this customer",
      });
    }

    const customer = paymentDoc.customer;
    const balanceAmount = paymentDoc.balanceAmount;

    if (!balanceAmount || balanceAmount <= 0) {
      return res.status(400).json({
        success: false,
        message: "No balance left to pay. Already settled.",
      });
    }

    if (!customer || !customer.name || !customer.phoneNumber) {
      return res.status(400).json({
        success: false,
        message: "Customer data is incomplete or missing.",
      });
    }

    // 🔑 Validate payAmount
    if (!payAmount || typeof payAmount !== "number" || payAmount <= 0) {
      return res.status(400).json({
        success: false,
        message: "Invalid payAmount provided in request body.",
      });
    }

    if (payAmount > balanceAmount) {
      return res.status(400).json({
        success: false,
        message: `payAmount cannot be greater than remaining balance (${balanceAmount}).`,
      });
    }

    // ✅ Razorpay per-link max = 10,00,000 INR
    const MAX_LIMIT = 1000000;
    const amountToPay = payAmount > MAX_LIMIT ? MAX_LIMIT : payAmount;

    // 🔑 Create a short unique reference_id (max 40 chars)
    const shortId = Math.random().toString(36).substring(2, 10); // 8-char random string
    const referenceId = `balpay_${shortId}`;

    // ✅ Create Razorpay link
    let paymentLink;
    try {
      paymentLink = await razorpay.paymentLink.create({
        amount: Math.round(amountToPay * 100), // in paise
        currency: "INR",
        description: `Payment of ₹${amountToPay} for ${customer.name}`,
        customer: {
          name: customer.name,
          email: customer.email || "customer@example.com",
          contact: String(customer.phoneNumber).replace(/\D/g, "").slice(-10),
        },
        reference_id: referenceId,
        callback_url: `${process.env.BASE_URL}/api/payment/verifyPayment?customerId=${customerId}`,
        callback_method: "get",
      });
    } catch (error) {
      console.error("Razorpay error:", error);
      return res.status(500).json({
        success: false,
        message: "Failed to create Razorpay link for balance",
        error: error.message,
      });
    }

    if (!paymentLink || !paymentLink.id || !paymentLink.short_url) {
      return res.status(500).json({
        success: false,
        message: "Invalid payment link response from Razorpay",
      });
    }

    // ✅ Update Payment record
    paymentDoc.razorpayLinkId = paymentLink.id;
    paymentDoc.razorpayLinkStatus = paymentLink.status || "created";
    paymentDoc.razorpayLinkUrl = paymentLink.short_url;
    paymentDoc.paidDates.push(new Date()); // 🆕 Track when new link generated
    await paymentDoc.save();

    // ✅ Convert to object & hide razorpayLinkUrl inside payment
    const paymentObj = paymentDoc.toObject();
    delete paymentObj.razorpayLinkUrl;

    return res.status(200).json({
      success: true,
      message: "Payment link generated successfully",
      balance: balanceAmount,
      amountToPay,
      payment: paymentObj,
      paymentUrl: paymentLink.short_url, // ✅ Only expose here
    });
  } catch (error) {
    console.error("makePaymentForBalance Error:", error);
    return res.status(500).json({
      success: false,
      message: "Error generating payment link",
      error: error.message,
    });
  }
};

// Helper function to generate date range
const generateDateRange = (startDate, endDate) => {
  const dates = [];
  const currentDate = new Date(startDate);
  const lastDate = new Date(endDate);

  while (currentDate <= lastDate) {
    dates.push(formatDateToDDMMYYYY(currentDate));
    currentDate.setDate(currentDate.getDate() + 1);
  }

  return dates;
};

//✅ Get All Payments by Payment Status
const getAllPaymentsByStatus = async (req, res) => {
  try {
    let {
      page = 1,
      limit = 10,
      paymentStatus = "All",
      paymentMode = "All",
      productName = "",
      productSize = "",
      from = "",
      to = "",
    } = req.query;

    page = parseInt(page);
    limit = parseInt(limit);

    // Validate paymentStatus
    const validStatuses = ["All", "Paid", "Partially Paid", "Unpaid"];
    if (!validStatuses.includes(paymentStatus)) {
      return res.status(400).json({
        success: false,
        message:
          "Invalid paymentStatus. Use: All, Paid, Partially Paid, or Unpaid",
      });
    }

    // Validate paymentMode
    const validModes = ["All", "COD", "Online"];
    if (!validModes.includes(paymentMode)) {
      return res.status(400).json({
        success: false,
        message: "Invalid paymentMode. Use: All, COD, or Online",
      });
    }

    // ---- Base Filter ----
    const filter = {};
    if (paymentStatus !== "All") {
      filter.paymentStatus = paymentStatus;
    }
    if (paymentMode !== "All") {
      filter.paymentMethod = paymentMode;
    }

    // Handle date filtering
    if (from && to) {
      // Both from and to provided - generate date range
      const fromDate = new Date(from);
      const toDate = new Date(to);
      const dateRange = generateDateRange(fromDate, toDate);
      filter.paidDates = { $in: dateRange };
    } else if (from) {
      // Only from provided - generate dates from fromDate to today
      const fromDate = new Date(from);
      const today = new Date();
      const dateRange = generateDateRange(fromDate, today);
      filter.paidDates = { $in: dateRange };
    } else if (to) {
      // Only to provided - generate dates from beginning to toDate
      const beginning = new Date("2020-01-01"); // Start from a reasonable date
      const toDate = new Date(to);
      const dateRange = generateDateRange(beginning, toDate);
      filter.paidDates = { $in: dateRange };
    }

    // ---- Aggregation Pipeline ----
    const pipeline = [
      { $match: filter },
      {
        $lookup: {
          from: "customers",
          localField: "customer",
          foreignField: "_id",
          as: "customer",
        },
      },
      { $unwind: "$customer" },
      {
        $unwind: {
          path: "$customer.products",
          preserveNullAndEmptyArrays: true,
        },
      },
      {
        $lookup: {
          from: "products",
          localField: "customer.products.product",
          foreignField: "_id",
          as: "productInfo",
        },
      },
      { $unwind: { path: "$productInfo", preserveNullAndEmptyArrays: true } },
      {
        $group: {
          _id: "$_id",
          customerName: { $first: "$customer.name" },
          phoneNumber: { $first: "$customer.phoneNumber" },
          totalAmount: { $first: "$totalAmount" },
          paidAmount: { $first: "$paidAmount" },
          balanceAmount: { $first: "$balanceAmount" },
          productNames: { $push: "$productInfo.productName" },
          productSizes: { $push: "$customer.products.productSize" },
          paymentStatus: { $first: "$paymentStatus" },
          paymentMethod: { $first: "$paymentMethod" },
          createdAt: { $first: "$createdAt" },
        },
      },
      ...(productName || productSize
        ? [
            {
              $match: {
                ...(productName && {
                  productNames: { $regex: productName, $options: "i" },
                }),
                ...(productSize && {
                  productSizes: { $regex: productSize, $options: "i" },
                }),
              },
            },
          ]
        : []),
      {
        $project: {
          _id: 1,
          customerName: 1,
          phoneNumber: 1,
          totalAmount: 1,
          paidAmount: 1,
          balanceAmount: 1,
          productName: {
            $reduce: {
              input: "$productNames",
              initialValue: "",
              in: {
                $cond: [
                  { $eq: ["$$value", ""] },
                  "$$this",
                  { $concat: ["$$value", ", ", "$$this"] },
                ],
              },
            },
          },
          productSize: {
            $reduce: {
              input: "$productSizes",
              initialValue: "",
              in: {
                $cond: [
                  { $eq: ["$$value", ""] },
                  "$$this",
                  { $concat: ["$$value", ", ", "$$this"] },
                ],
              },
            },
          },
          date: { $dateToString: { format: "%d/%m/%Y", date: "$createdAt" } },
          paymentMode: "$paymentMethod",
          status: "$paymentStatus",
        },
      },
      { $skip: (page - 1) * limit },
      { $limit: limit },
    ];

    // ---- Count Pipeline ----
    const countPipeline = [{ $match: filter }, { $count: "total" }];

    // Execute all queries in parallel
    const [results, countResult, countPartiallyPaid, countPaid, countUnpaid] =
      await Promise.all([
        Payment.aggregate(pipeline),
        Payment.aggregate(countPipeline),
        Payment.countDocuments({ paymentStatus: "Partially Paid" }),
        Payment.countDocuments({ paymentStatus: "Paid" }),
        Payment.countDocuments({ paymentStatus: "Unpaid" }),
      ]);

    const totalRecords = countResult[0]?.total || 0;
    const totalPages = Math.ceil(totalRecords / limit);

    return res.status(200).json({
      success: true,
      message: `Payments fetched successfully`,
      partiallyPaid: countPartiallyPaid,
      paid: countPaid,
      pending: countUnpaid,
      totalRecords,
      totalPages,
      currentPage: page,
      previous: page > 1,
      next: page < totalPages,
      data: results,
    });
  } catch (error) {
    console.error("getAllPaymentsByStatus Error:", error);
    return res.status(500).json({
      success: false,
      message: "Failed To Fetch Payments",
      error: error.message,
    });
  }
};

<<<<<<< HEAD
// // 🔹 Common Helper for Aggregation
// const buildPaymentsPipeline = (filter, { page, limit, productName, productSize }) => {
//   return [
//     { $match: filter },
//     {
//       $lookup: {
//         from: "customers",
//         localField: "customer",
//         foreignField: "_id",
//         as: "customer",
//       },
//     },
//     { $unwind: "$customer" },
//     {
//       $unwind: {
//         path: "$customer.products",
//         preserveNullAndEmptyArrays: true,
//       },
//     },
//     {
//       $lookup: {
//         from: "products",
//         localField: "customer.products.product",
//         foreignField: "_id",
//         as: "productInfo",
//       },
//     },
//     { $unwind: { path: "$productInfo", preserveNullAndEmptyArrays: true } },
//     {
//       $group: {
//         _id: "$_id",
//         customerName: { $first: "$customer.name" },
//         phoneNumber: { $first: "$customer.phoneNumber" },
//         productNames: { $push: "$productInfo.productName" },
//         productSizes: { $push: "$customer.products.productSize" },
//         paymentStatus: { $first: "$paymentStatus" },
//         paymentMethod: { $first: "$paymentMethod" },
//         createdAt: { $first: "$createdAt" },
//       },
//     },
//     ...(productName || productSize
//       ? [
//           {
//             $match: {
//               ...(productName && {
//                 productNames: { $regex: productName, $options: "i" },
//               }),
//               ...(productSize && {
//                 productSizes: { $regex: productSize, $options: "i" },
//               }),
//             },
//           },
//         ]
//       : []),
//     {
//       $project: {
//         _id: 1,
//         customerName: 1,
//         phoneNumber: 1,
//         productName: {
//           $reduce: {
//             input: "$productNames",
//             initialValue: "",
//             in: {
//               $cond: [
//                 { $eq: ["$$value", ""] },
//                 "$$this",
//                 { $concat: ["$$value", ", ", "$$this"] },
//               ],
//             },
//           },
//         },
//         productSize: {
//           $reduce: {
//             input: "$productSizes",
//             initialValue: "",
//             in: {
//               $cond: [
//                 { $eq: ["$$value", ""] },
//                 "$$this",
//                 { $concat: ["$$value", ", ", "$$this"] },
//               ],
//             },
//           },
//         },
//         date: { $dateToString: { format: "%d/%m/%Y", date: "$createdAt" } },
//         paymentMode: "$paymentMethod",
//         status: "$paymentStatus",
//       },
//     },
//     { $skip: (page - 1) * limit },
//     { $limit: limit },
//   ];
// };

// // 🔹 Common Fetcher
// const fetchPayments = async (filter, options) => {
//   const pipeline = buildPaymentsPipeline(filter, options);

//   const countPipeline = [{ $match: filter }, { $count: "total" }];

//   const [results, countResult] = await Promise.all([
//     Payment.aggregate(pipeline),
//     Payment.aggregate(countPipeline),
//   ]);

//   const totalRecords = countResult.length > 0 ? countResult[0].total : 0;
//   const totalPages = Math.ceil(totalRecords / options.limit);

//   return { results, totalRecords, totalPages };
// };

// // 🔹 Existing API (All Payments)
// const getAllPaymentsByStatus = async (req, res) => {
//   try {
//     let {
//       page = 1,
//       limit = 10,
//       paymentStatus = "All",
//       paymentMode = "All",
//       productName = "",
//       productSize = "",
//       from = "",
//       to = "",
//     } = req.query;

//     page = parseInt(page);
//     limit = parseInt(limit);

//     // ---- Base Filter ----
//     const filter = {};
//     if (paymentStatus !== "All") filter.paymentStatus = paymentStatus;
//     if (paymentMode !== "All") filter.paymentMethod = paymentMode;

//     // ---- Date Filter ----
//     if (from || to) {
//       const paidDatesFilter = {};
//       if (from) paidDatesFilter.$gte = new Date(from);
//       if (to) paidDatesFilter.$lte = new Date(to);
//       if (Object.keys(paidDatesFilter).length > 0) {
//         filter.createdAt = paidDatesFilter;
//       }
//     }

//     const { results, totalRecords, totalPages } = await fetchPayments(filter, {
//       page,
//       limit,
//       productName,
//       productSize,
//     });

//     return res.status(200).json({
//       success: true,
//       message: `Payments fetched successfully`,
//       totalRecords,
//       totalPages,
//       currentPage: page,
//       previous: page > 1,
//       next: page < totalPages,
//       data: results,
//     });
//   } catch (error) {
//     console.error("getAllPaymentsByStatus Error:", error);
//     return res.status(500).json({
//       success: false,
//       message: "Failed To Fetch Payments",
//       error: error.message,
//     });
//   }
// };

// // 🔹 New API - Partially Paid
// const getAllPartiallyPaidPayments = async (req, res) => {
//   try {
//     let { page = 1, limit = 10, productName = "", productSize = "" } = req.query;
//     page = parseInt(page);
//     limit = parseInt(limit);

//     const filter = { paymentStatus: "Partially Paid" };

//     const { results, totalRecords, totalPages } = await fetchPayments(filter, {
//       page,
//       limit,
//       productName,
//       productSize,
//     });

//     return res.status(200).json({
//       success: true,
//       message: "Partially Paid Payments fetched successfully",
//       totalRecords,
//       totalPages,
//       currentPage: page,
//       previous: page > 1,
//       next: page < totalPages,
//       data: results,
//     });
//   } catch (error) {
//     console.error("getAllPartiallyPaidPayments Error:", error);
//     return res.status(500).json({
//       success: false,
//       message: "Failed To Fetch Partially Paid Payments",
//       error: error.message,
//     });
//   }
// };

// // 🔹 New API - Pending (Unpaid)
// const getAllPendingPayments = async (req, res) => {
//   try {
//     let { page = 1, limit = 10, productName = "", productSize = "" } = req.query;
//     page = parseInt(page);
//     limit = parseInt(limit);

//     const filter = { paymentStatus: "Unpaid" };

//     const { results, totalRecords, totalPages } = await fetchPayments(filter, {
//       page,
//       limit,
//       productName,
//       productSize,
//     });

//     return res.status(200).json({
//       success: true,
//       message: "Pending Payments fetched successfully",
//       totalRecords,
//       totalPages,
//       currentPage: page,
//       previous: page > 1,
//       next: page < totalPages,
//       data: results,
//     });
//   } catch (error) {
//     console.error("getAllPendingPayments Error:", error);
//     return res.status(500).json({
//       success: false,
//       message: "Failed To Fetch Pending Payments",
//       error: error.message,
//     });
//   }
// };





=======
>>>>>>> f1b85b01
//✅ Get All Cash Realted Payments For DeliveryBoy
const getAllCashPaymentsForDeliveryBoy = async (req, res) => {
  try {
    let { page = 1, limit = 10, search = "" } = req.query;
    page = parseInt(page);
    limit = parseInt(limit);

    // Base filter: only delivered COD orders
    let orderFilter = { status: "Delivered", paymentMethod: "COD" };

    if (search) {
      orderFilter.$or = [
        { orderNumber: { $regex: search, $options: "i" } },
        { "customer.name": { $regex: search, $options: "i" } },
      ];
    }

    // ---- Fetch paginated orders ----
    const orders = await CustomerOrders.find(orderFilter)
      .populate("customer", "name")
      .populate("deliveryBoy", "name")
      .sort({ deliveryDate: -1 })
      .skip((page - 1) * limit)
      .limit(limit)
      .lean();

    // ---- Format data for UI ----
    const results = orders.map((order) => {
      let status =
        order.paymentStatus === "Paid" ||
        order.paymentStatus === "Partially Paid"
          ? "Received"
          : "Pending";

      return {
        customerName: order.customer?.name || "N/A",
        orderNumber: order.orderNumber,
        amount: order.totalAmount,
        paymentStatus: status,
        deliveryBoy: order.deliveryBoy?.name || "N/A",
        date: order.deliveryDate,
      };
    });

    // ---- Totals (for summary cards) ----
    const [totalCollectedAgg, pendingCollectionsAgg, customersPaidList] =
      await Promise.all([
        // Total Collected
        CustomerOrders.aggregate([
          {
            $match: {
              ...orderFilter,
              paymentStatus: { $in: ["Paid", "Partially Paid"] },
            },
          },
          { $group: { _id: null, total: { $sum: "$totalAmount" } } },
        ]),

        // Pending Collections
        CustomerOrders.aggregate([
          {
            $match: {
              ...orderFilter,
              paymentStatus: { $in: ["Pending", "Unpaid"] },
            },
          },
          { $group: { _id: null, total: { $sum: "$totalAmount" } } },
        ]),

        // Unique Customers Paid
        CustomerOrders.distinct("customer", {
          ...orderFilter,
          paymentStatus: { $in: ["Paid", "Partially Paid"] },
        }),
      ]);

    // const summary = {
    //   totalCollected: totalCollectedAgg[0]?.total || 0,
    //   pendingCollections: pendingCollectionsAgg[0]?.total || 0,
    //   customersPaid: customersPaidList.length,
    // };

    // ---- Count total records for pagination ----
    const totalRecords = await CustomerOrders.countDocuments(orderFilter);

    const totalPages = Math.ceil(totalRecords / limit);

    return res.status(200).json({
      success: true,
      message: "Cash Payments for Delivery Boy fetched successfully",
      summary: {
        totalCollected: totalCollectedAgg[0]?.total || 0,
        pendingCollections: pendingCollectionsAgg[0]?.total || 0,
        customersPaid: customersPaidList.length,
      },
      totalRecords,
      totalPages,
      currentPage: page,
      previous: page > 1,
      next: page < totalPages,
      data: results,
    });
  } catch (error) {
    console.error("getAllCashPaymentsForDeliveryBoy Error:", error);
    return res.status(500).json({
      success: false,
      message: "Failed to fetch cash payments",
      error: error.message,
    });
  }
};

module.exports = {
  createPaymentForCustomer,
  verifyPayment,
  makePaymentForBalance,
  getAllCashPaymentsForDeliveryBoy,
  getAllPaymentsByStatus,

};<|MERGE_RESOLUTION|>--- conflicted
+++ resolved
@@ -651,256 +651,6 @@
   }
 };
 
-<<<<<<< HEAD
-// // 🔹 Common Helper for Aggregation
-// const buildPaymentsPipeline = (filter, { page, limit, productName, productSize }) => {
-//   return [
-//     { $match: filter },
-//     {
-//       $lookup: {
-//         from: "customers",
-//         localField: "customer",
-//         foreignField: "_id",
-//         as: "customer",
-//       },
-//     },
-//     { $unwind: "$customer" },
-//     {
-//       $unwind: {
-//         path: "$customer.products",
-//         preserveNullAndEmptyArrays: true,
-//       },
-//     },
-//     {
-//       $lookup: {
-//         from: "products",
-//         localField: "customer.products.product",
-//         foreignField: "_id",
-//         as: "productInfo",
-//       },
-//     },
-//     { $unwind: { path: "$productInfo", preserveNullAndEmptyArrays: true } },
-//     {
-//       $group: {
-//         _id: "$_id",
-//         customerName: { $first: "$customer.name" },
-//         phoneNumber: { $first: "$customer.phoneNumber" },
-//         productNames: { $push: "$productInfo.productName" },
-//         productSizes: { $push: "$customer.products.productSize" },
-//         paymentStatus: { $first: "$paymentStatus" },
-//         paymentMethod: { $first: "$paymentMethod" },
-//         createdAt: { $first: "$createdAt" },
-//       },
-//     },
-//     ...(productName || productSize
-//       ? [
-//           {
-//             $match: {
-//               ...(productName && {
-//                 productNames: { $regex: productName, $options: "i" },
-//               }),
-//               ...(productSize && {
-//                 productSizes: { $regex: productSize, $options: "i" },
-//               }),
-//             },
-//           },
-//         ]
-//       : []),
-//     {
-//       $project: {
-//         _id: 1,
-//         customerName: 1,
-//         phoneNumber: 1,
-//         productName: {
-//           $reduce: {
-//             input: "$productNames",
-//             initialValue: "",
-//             in: {
-//               $cond: [
-//                 { $eq: ["$$value", ""] },
-//                 "$$this",
-//                 { $concat: ["$$value", ", ", "$$this"] },
-//               ],
-//             },
-//           },
-//         },
-//         productSize: {
-//           $reduce: {
-//             input: "$productSizes",
-//             initialValue: "",
-//             in: {
-//               $cond: [
-//                 { $eq: ["$$value", ""] },
-//                 "$$this",
-//                 { $concat: ["$$value", ", ", "$$this"] },
-//               ],
-//             },
-//           },
-//         },
-//         date: { $dateToString: { format: "%d/%m/%Y", date: "$createdAt" } },
-//         paymentMode: "$paymentMethod",
-//         status: "$paymentStatus",
-//       },
-//     },
-//     { $skip: (page - 1) * limit },
-//     { $limit: limit },
-//   ];
-// };
-
-// // 🔹 Common Fetcher
-// const fetchPayments = async (filter, options) => {
-//   const pipeline = buildPaymentsPipeline(filter, options);
-
-//   const countPipeline = [{ $match: filter }, { $count: "total" }];
-
-//   const [results, countResult] = await Promise.all([
-//     Payment.aggregate(pipeline),
-//     Payment.aggregate(countPipeline),
-//   ]);
-
-//   const totalRecords = countResult.length > 0 ? countResult[0].total : 0;
-//   const totalPages = Math.ceil(totalRecords / options.limit);
-
-//   return { results, totalRecords, totalPages };
-// };
-
-// // 🔹 Existing API (All Payments)
-// const getAllPaymentsByStatus = async (req, res) => {
-//   try {
-//     let {
-//       page = 1,
-//       limit = 10,
-//       paymentStatus = "All",
-//       paymentMode = "All",
-//       productName = "",
-//       productSize = "",
-//       from = "",
-//       to = "",
-//     } = req.query;
-
-//     page = parseInt(page);
-//     limit = parseInt(limit);
-
-//     // ---- Base Filter ----
-//     const filter = {};
-//     if (paymentStatus !== "All") filter.paymentStatus = paymentStatus;
-//     if (paymentMode !== "All") filter.paymentMethod = paymentMode;
-
-//     // ---- Date Filter ----
-//     if (from || to) {
-//       const paidDatesFilter = {};
-//       if (from) paidDatesFilter.$gte = new Date(from);
-//       if (to) paidDatesFilter.$lte = new Date(to);
-//       if (Object.keys(paidDatesFilter).length > 0) {
-//         filter.createdAt = paidDatesFilter;
-//       }
-//     }
-
-//     const { results, totalRecords, totalPages } = await fetchPayments(filter, {
-//       page,
-//       limit,
-//       productName,
-//       productSize,
-//     });
-
-//     return res.status(200).json({
-//       success: true,
-//       message: `Payments fetched successfully`,
-//       totalRecords,
-//       totalPages,
-//       currentPage: page,
-//       previous: page > 1,
-//       next: page < totalPages,
-//       data: results,
-//     });
-//   } catch (error) {
-//     console.error("getAllPaymentsByStatus Error:", error);
-//     return res.status(500).json({
-//       success: false,
-//       message: "Failed To Fetch Payments",
-//       error: error.message,
-//     });
-//   }
-// };
-
-// // 🔹 New API - Partially Paid
-// const getAllPartiallyPaidPayments = async (req, res) => {
-//   try {
-//     let { page = 1, limit = 10, productName = "", productSize = "" } = req.query;
-//     page = parseInt(page);
-//     limit = parseInt(limit);
-
-//     const filter = { paymentStatus: "Partially Paid" };
-
-//     const { results, totalRecords, totalPages } = await fetchPayments(filter, {
-//       page,
-//       limit,
-//       productName,
-//       productSize,
-//     });
-
-//     return res.status(200).json({
-//       success: true,
-//       message: "Partially Paid Payments fetched successfully",
-//       totalRecords,
-//       totalPages,
-//       currentPage: page,
-//       previous: page > 1,
-//       next: page < totalPages,
-//       data: results,
-//     });
-//   } catch (error) {
-//     console.error("getAllPartiallyPaidPayments Error:", error);
-//     return res.status(500).json({
-//       success: false,
-//       message: "Failed To Fetch Partially Paid Payments",
-//       error: error.message,
-//     });
-//   }
-// };
-
-// // 🔹 New API - Pending (Unpaid)
-// const getAllPendingPayments = async (req, res) => {
-//   try {
-//     let { page = 1, limit = 10, productName = "", productSize = "" } = req.query;
-//     page = parseInt(page);
-//     limit = parseInt(limit);
-
-//     const filter = { paymentStatus: "Unpaid" };
-
-//     const { results, totalRecords, totalPages } = await fetchPayments(filter, {
-//       page,
-//       limit,
-//       productName,
-//       productSize,
-//     });
-
-//     return res.status(200).json({
-//       success: true,
-//       message: "Pending Payments fetched successfully",
-//       totalRecords,
-//       totalPages,
-//       currentPage: page,
-//       previous: page > 1,
-//       next: page < totalPages,
-//       data: results,
-//     });
-//   } catch (error) {
-//     console.error("getAllPendingPayments Error:", error);
-//     return res.status(500).json({
-//       success: false,
-//       message: "Failed To Fetch Pending Payments",
-//       error: error.message,
-//     });
-//   }
-// };
-
-
-
-
-
-=======
->>>>>>> f1b85b01
 //✅ Get All Cash Realted Payments For DeliveryBoy
 const getAllCashPaymentsForDeliveryBoy = async (req, res) => {
   try {
