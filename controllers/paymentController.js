--- conflicted
+++ resolved
@@ -883,13 +883,6 @@
       deliveryBoy: deliveryBoy,
       paymentStatus: { $in: ["Unpaid", "Partially Paid", "Paid"] }
     };
-<<<<<<< HEAD
-
-    if (search) {
-      orderFilter.$or = [{ orderNumber: { $regex: search, $options: "i" } }];
-    }
-=======
->>>>>>> dce3b2b9
 
     // ---- Fetch all orders (no pagination, no search) ----
     const orders = await CustomerOrders.find(orderFilter)
@@ -930,17 +923,10 @@
         deliveryDate: order.deliveryDate,
       };
 
-<<<<<<< HEAD
-      // ✅ Only add date if payment was made
       if (
         payment?.paymentStatus === "Paid" ||
         payment?.paymentStatus === "Partially Paid"
-      ) {
-        // resultObj.paymentDate = payment?.paidDate;
-=======
-      // ✅ Paid
-      if (payment?.paymentStatus === "Paid" || payment?.paymentStatus === "Partially Paid") {
->>>>>>> dce3b2b9
+      ) {        
         resultObj.paidAmount = payment?.paidAmount || 0;
         resultObj.paidDate = payment?.paidDate;
       }
