--- conflicted
+++ resolved
@@ -174,105 +174,7 @@
   }
 };
 
-<<<<<<< HEAD
-// ✅ Verify Payment
-// const verifyPayment = async (req, res) => {
-//   try {
-//     const {
-//       razorpay_payment_id,
-//       razorpay_payment_link_id,
-//       razorpay_payment_link_status,
-//       customerId, // from query string
-//     } = req.query;
-
-//     if (!razorpay_payment_id || !razorpay_payment_link_id || !customerId) {
-//       return res.status(400).json({
-//         success: false,
-//         message: "Invalid payment verification request",
-//       });
-//     }
-
-//     // 🔍 Find payment record by link ID
-//     const paymentDoc = await Payment.findOne({
-//       customer: customerId,
-//       razorpayLinkId: razorpay_payment_link_id,
-//     });
-
-//     if (!paymentDoc) {
-//       return res.status(404).json({
-//         success: false,
-//         message: "Payment record not found for this link",
-//       });
-//     }
-
-//     // ✅ Fetch payment details from Razorpay
-//     const payment = await razorpay.payments.fetch(razorpay_payment_id);
-//     const paidAmount = payment.amount / 100; // paise → INR
-
-//     if (!paidAmount || paidAmount <= 0) {
-//       return res.status(400).json({
-//         success: false,
-//         message: "Invalid payment amount",
-//       });
-//     }
-
-//     // ✅ Update Payment model
-//     paymentDoc.paidAmount += paidAmount;
-//     paymentDoc.balanceAmount = paymentDoc.totalAmount - paymentDoc.paidAmount;
-//     paymentDoc.razorpayPaymentId = razorpay_payment_id;               // 🔥 store payment id
-//     paymentDoc.razorpayLinkStatus = razorpay_payment_link_status;     // 🔥 update link status
-
-//     if (paymentDoc.paidAmount < paymentDoc.totalAmount) {
-//       paymentDoc.paymentStatus = "Partially Paid";
-//     } else {
-//       paymentDoc.paymentStatus = "Paid";
-//       paymentDoc.balanceAmount = 0;
-//     }
-//     await paymentDoc.save();
-
-//     // ✅ Update Customer model
-//     const customer = await Customer.findById(customerId);
-//     if (customer) {
-//       customer.amountPaidTillDate = paymentDoc.paidAmount;
-//       customer.amountDue = paymentDoc.balanceAmount;
-//       customer.paymentStatus = paymentDoc.paymentStatus;
-//       await customer.save();
-//     }
-
-//     // ✅ Update all Delivered CustomerOrders
-//     await CustomerOrders.updateMany(
-//       { customer: customerId, status: "Delivered" },
-//       {
-//         $set: {
-//           paymentStatus: paymentDoc.paymentStatus,
-//           paymentMethod: paymentDoc.paymentMethod || "Online",
-//         },
-//       }
-//     );
-
-//     return res.status(200).json({
-//       success: true,
-//       message: "Payment verified successfully",
-//       paymentDetails: {
-//         paidAmount,
-//         totalPaid: paymentDoc.paidAmount,
-//         balance: paymentDoc.balanceAmount,
-//         status: paymentDoc.paymentStatus,
-//       },
-//       payment: paymentDoc,
-//     });
-//   } catch (error) {
-//     console.error("verifyPayment Error:", error);
-//     return res.status(500).json({
-//       success: false,
-//       message: "Error verifying payment",
-//       error: error.message,
-//     });
-//   }
-// };
-=======
-
->>>>>>> b7fbd6d7
+
 
 // ✅ New Verify Payment Code
 const verifyPayment = async (req, res) => {
@@ -535,7 +437,6 @@
 //✅ Get All Payments by Payment Status
 const getAllPaymentsByStatus = async (req, res) => {
   try {
-<<<<<<< HEAD
     let {
       page = 1,
       limit = 10,
@@ -769,7 +670,7 @@
     ]);
 
     const totalRecords = countResult.length > 0 ? countResult[0].total : 0;
-=======
+
     let { page = 1, limit = 10, search = "" } = req.query;
     page = parseInt(page);
     limit = parseInt(limit);
@@ -819,7 +720,7 @@
 
     // ---- Total Records Count ----
     const totalRecords = await Payment.countDocuments(filter);
->>>>>>> b7fbd6d7
+
     const totalPages = Math.ceil(totalRecords / limit);
 
     return res.status(200).json({
@@ -843,8 +744,7 @@
   }
 };
 
-<<<<<<< HEAD
-=======
+
 // ✅ Get All Cash Realted Payments For DeliveryBoy
 
 
@@ -853,7 +753,7 @@
 
 
 
->>>>>>> b7fbd6d7
+
 module.exports = {
   createPaymentForCustomer,
   verifyPayment,
