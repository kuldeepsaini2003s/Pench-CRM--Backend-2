const Product = require("../models/productModel");
<<<<<<< HEAD
const ErrorHandler = require("../utils/errorhendler");
const DeliveryHistory = require("../models/delhiveryHistory");
const {
  startOfWeek,
  endOfWeek,
  startOfMonth,
  endOfMonth,
  subDays,
  subWeeks,
  subMonths,
} = require("date-fns");
=======



>>>>>>> 64a71e3c

// ✅ Create Product
const createProduct = async (req, res) => {
  try {
    const { productName, description, size, price, stock } = req.body;
    const productImage = req?.file;

    if (!productName || !description || !size || !price) {
      return res.status(400).json({
        success: false,
        message:
          "All fields (productName, description, size, price) are required",
      });
    }

    if (!productImage) {
      return res.status(400).json({
        success: false,
        message: "Product Image is required",
      });
    }

    // 🔹 Generate productCode
    const prefix = productName.toUpperCase().replace(/\s+/g, "-");

    // us productName se related last product find karo
    const lastProduct = await Product.findOne({ productName }).sort({
      createdAt: -1,
    });

    let productNumber = 1;
    if (lastProduct && lastProduct.productCode) {
      const lastCode = lastProduct.productCode.split("-").pop(); // last number nikal lo
      if (!isNaN(lastCode)) {
        productNumber = parseInt(lastCode) + 1;
      }
    }

    const productCode = `${prefix}-${String(productNumber).padStart(3, "0")}`;

    // 🔹 Save product
    const product = await Product.create({
      productName,
      description,
      size,
      price: Number(price),
      stock: stock || 0,
      productCode,
      productImage: productImage?.path,
    });

    return res.status(201).json({
      success: true,
      message: "Product Added successfully",
      product,
    });
  } catch (error) {
    console.error(error);
    return res.status(500).json({
      success: false,
      message: "Failed To Add Product",
      error: error.message,
    });
  }
};

// ✅ Get All Products
const getAllProducts = async (req, res) => {
  try {
    let {
      page = 1,
      limit = 10,
<<<<<<< HEAD
=======
      sortOrder = "",
      search = "",
>>>>>>> 64a71e3c
    } = req.query;

    page = parseInt(page);
    limit = parseInt(limit);

    // ---- Search Filter ----
    const filter={}
    if (search) {
      filter.$or = [
        { productName: { $regex: search, $options: "i" } },
        { description: { $regex: search, $options: "i" } },
        { size: { $regex: search, $options: "i" } },
      ];
    }

    // if (minPrice || maxPrice) {
    //   filter.price = {};
    //   if (minPrice) filter.price.$gte = Number(minPrice);
    //   if (maxPrice) filter.price.$lte = Number(maxPrice);
    // }

    // ---- Sorting ----
    let sort = {};
    if (sortOrder) {
      sort[sortOrder] = sortOrder === "asc" ? 1 : -1;
    } else {
      sort = { createdAt: -1 };
    }

    // ---- Count + Paginate ----
    const [totalProducts, products] = await Promise.all([
      Product.countDocuments(filter),
      Product.find(filter)
        .sort(sort)
        .skip((page - 1) * limit)
        .limit(limit),
    ]);

    // ---- Format Response ----
    const formattedProducts = products.map((p) => ({
      id: p._id,
      productName: p.productName,
      productImage:p.productImage,
      // description: p.description,
      // productType: p.productType,
      size: p.size,
      // price: p.price,
      stockAvailable: p.stock,
      productCode: p.productCode,
    }));

    const totalPages = Math.ceil(totalProducts / limit);
    const hasPrevious = page > 1;
    const hasNext = page < totalPages;

    return res.status(200).json({
      success: true,
      message: "All Products Fetched Successfully",
      totalProducts,
      totalPages,
      currentPage: page,
      previous: hasPrevious,
      next: hasNext,
      products: formattedProducts,
    });
  } catch (error) {
    console.error(error);
    return res.status(500).json({
      success: false,
      message: "Failed To Fetch Products",
      error: error.message,
    });
  }
};

// ✅ Get Product By Id
const getProductById = async (req, res) => {
  try {
    const { id } = req.params;

    const products = await Product.findById(id);
    if (!products) {
      return res.status(400).json({
        success: false,
        message: "Product Not Found",
      });
    }
    return res.status(200).json({
      success: true,
      message: "Product Found Successfully",
      products,
    });
  } catch (error) {
    console.error(error);
    return res.status(500).json({
      success: false,
      message: "Failed To Fetch Product",
      error: error.message,
    });
  }
};

// ✅ Update Product
const updateProduct = async (req, res) => {
  try {
    const { id } = req.params;
    const { productName, description, size, price, stock } = req.body;
    const productImage = req?.file;

    // Build update object dynamically
    const updateData = {
      ...(productName && { productName }),
      ...(description && { description }),
      ...(size && { size }),
      ...(price && { price: Number(price) }),
      ...(stock !== undefined && { stock }),
      ...(productImage && { productImage: productImage.path }),
    };

    // ⚡ Single DB call, no validation re-run
    const updatedProduct = await Product.findByIdAndUpdate(id, updateData, {
      new: true, // return updated doc
      lean: true, // ⚡ return plain JS object (faster)
    }).exec(); // ⚡ ensure query executes immediately

    if (!updatedProduct) {
      return res.status(404).json({
        success: false,
        message: "Product not found",
      });
    }

    return res.status(200).json({
      success: true,
      message: "Product updated successfully",
      product: updatedProduct,
    });
  } catch (error) {
    return res.status(500).json({
      success: false,
      message: "Failed To Update Product",
      error: error.message,
    });
  }
};

// ✅ Delete Product
const deleteProduct = async (req, res, next) => {
<<<<<<< HEAD
  try {
    const { id } = req.params;
    const product = await Product.findByIdAndDelete(id);
    if (!product) return next(new ErrorHandler("Product not found", 404));

    res.status(200).json({
      success: true,
      message: "Product deleted successfully",
      deletedProduct: product,
    });
  } catch (error) {
    console.log(error);
=======
 
 try {
  const { id } = req.params;
  const product = await Product.findByIdAndUpdate(id, { isDeleted: true });
  if (!product){
    return res.status(404).json({
      success: false,
      message: "Product not found",
    });
  }

  res.status(200).json({
    success: true,
    message: "Product deleted successfully",
  });
 } catch (error) {
    console.log(error)
>>>>>>> 64a71e3c
    return res.status(500).json({
      success: false,
      message: "Failed To Delete Product",
    });
  }
};

const totalProductsSold = async (req, res) => {
  try {
    const { period } = req.query;

    // Validate period parameter
    if (!["daily", "weekly", "monthly"].includes(period)) {
      return res
        .status(400)
        .json("Invalid period. Use: daily, weekly, or monthly");
    }

    let startDate, endDate;
    const now = new Date();

    // Calculate date ranges for current period
    switch (period) {
      case "daily":
        startDate = new Date();
        startDate.setHours(0, 0, 0, 0);
        endDate = new Date();
        endDate.setHours(23, 59, 59, 999);
        break;

      case "weekly":
        startDate = startOfWeek(subWeeks(new Date(), 1), { weekStartsOn: 1 });
        endDate = endOfWeek(subWeeks(new Date(), 1), { weekStartsOn: 1 });
        break;

      case "monthly":
        startDate = startOfMonth(subMonths(new Date(), 1));
        endDate = endOfMonth(subMonths(new Date(), 1));
        break;
    }

    // Aggregate pipeline to get total units sold
    const pipeline = [
      {
        $match: {
          status: "Delivered",
          date: {
            $gte: startDate,
            $lte: endDate,
          },
        },
      },
      {
        $unwind: "$products",
      },
      {
        $match: {
          "products.status": "delivered",
        },
      },
      {
        $group: {
          _id: null,
          totalUnits: { $sum: "$products.quantity" },
        },
      },
    ];

    const result = await DeliveryHistory.aggregate(pipeline);
    const totalUnits = result.length > 0 ? result[0].totalUnits : 0;

    // Return only the number
    return res.status(200).json({
      success: true,
      msg: "Total products sold",
      totalProductsSold: totalUnits,
    });
  } catch (error) {
    console.error("Error in totalProductsSold:", error);
    return res
      .status(500)
      .json({ success: false, msg: "Internal server error" });
  }
};

module.exports = {
  createProduct,
  getAllProducts,
  getProductById,
  updateProduct,
  deleteProduct,
  totalProductsSold,
};<|MERGE_RESOLUTION|>--- conflicted
+++ resolved
@@ -1,5 +1,5 @@
 const Product = require("../models/productModel");
-<<<<<<< HEAD
+
 const ErrorHandler = require("../utils/errorhendler");
 const DeliveryHistory = require("../models/delhiveryHistory");
 const {
@@ -11,11 +11,10 @@
   subWeeks,
   subMonths,
 } = require("date-fns");
-=======
-
-
-
->>>>>>> 64a71e3c
+
+
+
+
 
 // ✅ Create Product
 const createProduct = async (req, res) => {
@@ -88,18 +87,15 @@
     let {
       page = 1,
       limit = 10,
-<<<<<<< HEAD
-=======
       sortOrder = "",
       search = "",
->>>>>>> 64a71e3c
     } = req.query;
 
     page = parseInt(page);
     limit = parseInt(limit);
 
     // ---- Search Filter ----
-    const filter={}
+    const filter={isDeleted:false}
     if (search) {
       filter.$or = [
         { productName: { $regex: search, $options: "i" } },
@@ -107,12 +103,6 @@
         { size: { $regex: search, $options: "i" } },
       ];
     }
-
-    // if (minPrice || maxPrice) {
-    //   filter.price = {};
-    //   if (minPrice) filter.price.$gte = Number(minPrice);
-    //   if (maxPrice) filter.price.$lte = Number(maxPrice);
-    // }
 
     // ---- Sorting ----
     let sort = {};
@@ -142,6 +132,7 @@
       // price: p.price,
       stockAvailable: p.stock,
       productCode: p.productCode,
+      isDeleted:p.isDeleted
     }));
 
     const totalPages = Math.ceil(totalProducts / limit);
@@ -166,7 +157,7 @@
       error: error.message,
     });
   }
-};
+}
 
 // ✅ Get Product By Id
 const getProductById = async (req, res) => {
@@ -241,20 +232,6 @@
 
 // ✅ Delete Product
 const deleteProduct = async (req, res, next) => {
-<<<<<<< HEAD
-  try {
-    const { id } = req.params;
-    const product = await Product.findByIdAndDelete(id);
-    if (!product) return next(new ErrorHandler("Product not found", 404));
-
-    res.status(200).json({
-      success: true,
-      message: "Product deleted successfully",
-      deletedProduct: product,
-    });
-  } catch (error) {
-    console.log(error);
-=======
  
  try {
   const { id } = req.params;
@@ -272,13 +249,12 @@
   });
  } catch (error) {
     console.log(error)
->>>>>>> 64a71e3c
-    return res.status(500).json({
-      success: false,
-      message: "Failed To Delete Product",
-    });
-  }
-};
+    return res.status(500).json({
+      success:false,
+      message:"Failed To Delete Product"
+    })
+ }
+}
 
 const totalProductsSold = async (req, res) => {
   try {
